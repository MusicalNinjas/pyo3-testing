--- conflicted
+++ resolved
@@ -21,16 +21,8 @@
 proc-macro = true
 
 [dependencies]
-<<<<<<< HEAD
-quote = "1.0.35"
-proc-macro2 = "1.0.74"
-syn = {version = "2.0.55", features = ["full"]}
-pyo3 = "0.27.1"
-trybuild = "1.0.96"
-=======
 quote = "1.0.42"
 proc-macro2 = "1.0.103"
 syn = {version = "2.0.111", features = ["full"]}
-pyo3 = "0.24.2"
-trybuild = "1.0.114"
->>>>>>> 982b7c36
+pyo3 = "0.27.1"
+trybuild = "1.0.114"